--- conflicted
+++ resolved
@@ -66,12 +66,7 @@
 				dbPath = foundDB
 			} else {
 				// Fallback to default location (will be created by init command)
-				home, err := os.UserHomeDir()
-				if err != nil {
-					fmt.Fprintf(os.Stderr, "Warning: could not determine home directory: %v\n", err)
-					fmt.Fprintf(os.Stderr, "Using current directory for default database\n")
-					home = "."
-				}
+				home, _ := os.UserHomeDir()
 				dbPath = filepath.Join(home, ".beads", "default.db")
 			}
 		}
@@ -166,240 +161,6 @@
 	return jsonlPath
 }
 
-// parseJSONLIssues parses issues from JSONL data
-func parseJSONLIssues(jsonlData []byte) ([]*types.Issue, error) {
-	scanner := bufio.NewScanner(strings.NewReader(string(jsonlData)))
-	scanner.Buffer(make([]byte, 0, 1024), 2*1024*1024) // 2MB buffer for large JSON lines
-	var allIssues []*types.Issue
-	lineNo := 0
-
-	for scanner.Scan() {
-		lineNo++
-		line := scanner.Text()
-		if line == "" {
-			continue
-		}
-
-		var issue types.Issue
-		if err := json.Unmarshal([]byte(line), &issue); err != nil {
-			snippet := line
-			if len(snippet) > 80 {
-				snippet = snippet[:80] + "..."
-			}
-			return nil, fmt.Errorf("parse error at line %d: %w\nSnippet: %s", lineNo, err, snippet)
-		}
-
-		allIssues = append(allIssues, &issue)
-	}
-
-	if err := scanner.Err(); err != nil {
-		return nil, fmt.Errorf("scanner error: %w", err)
-	}
-
-	return allIssues, nil
-}
-
-// handleCollisions detects and reports collisions, returning safe issues to import
-func handleCollisions(ctx context.Context, sqliteStore *sqlite.SQLiteStorage, allIssues []*types.Issue, jsonlPath string) ([]*types.Issue, error) {
-	collisionResult, err := sqlite.DetectCollisions(ctx, sqliteStore, allIssues)
-	if err != nil {
-		return nil, fmt.Errorf("collision detection error: %w", err)
-	}
-
-	if len(collisionResult.Collisions) == 0 {
-		return allIssues, nil
-	}
-
-	// Track colliding IDs
-	collidingIDs := make(map[string]bool)
-	for _, collision := range collisionResult.Collisions {
-		collidingIDs[collision.ID] = true
-	}
-
-	// Concise warning: show first 10 collisions
-	maxShow := 10
-	if len(collisionResult.Collisions) < maxShow {
-		maxShow = len(collisionResult.Collisions)
-	}
-
-	fmt.Fprintf(os.Stderr, "\nAuto-import: skipped %d issue(s) due to local edits.\n", len(collisionResult.Collisions))
-	fmt.Fprintf(os.Stderr, "Conflicting issues (showing first %d): ", maxShow)
-	for i := 0; i < maxShow; i++ {
-		if i > 0 {
-			fmt.Fprintf(os.Stderr, ", ")
-		}
-		fmt.Fprintf(os.Stderr, "%s", collisionResult.Collisions[i].ID)
-	}
-	if len(collisionResult.Collisions) > maxShow {
-		fmt.Fprintf(os.Stderr, " ... and %d more", len(collisionResult.Collisions)-maxShow)
-	}
-	fmt.Fprintf(os.Stderr, "\n")
-	fmt.Fprintf(os.Stderr, "To merge these changes, run: bd import -i %s --resolve-collisions\n\n", jsonlPath)
-
-	// Full details under BD_DEBUG
-	if os.Getenv("BD_DEBUG") != "" {
-		fmt.Fprintf(os.Stderr, "Debug: Full collision details:\n")
-		for _, collision := range collisionResult.Collisions {
-			fmt.Fprintf(os.Stderr, "  %s: %s\n", collision.ID, collision.IncomingIssue.Title)
-			fmt.Fprintf(os.Stderr, "    Conflicting fields: %v\n", collision.ConflictingFields)
-		}
-	}
-
-	// Remove colliding issues from the import list
-	safeIssues := make([]*types.Issue, 0)
-	for _, issue := range allIssues {
-		if !collidingIDs[issue.ID] {
-			safeIssues = append(safeIssues, issue)
-		}
-	}
-
-	return safeIssues, nil
-}
-
-// importIssueData imports issues and their dependencies/labels
-func importIssueData(ctx context.Context, issues []*types.Issue) {
-	// Import issues
-	for _, issue := range issues {
-		existing, err := store.GetIssue(ctx, issue.ID)
-		if err != nil {
-			continue
-		}
-
-		if existing != nil {
-			updateExistingIssue(ctx, issue)
-		} else {
-			createNewIssue(ctx, issue)
-		}
-	}
-
-	// Import dependencies and labels
-	for _, issue := range issues {
-		importDependencies(ctx, issue)
-		importLabels(ctx, issue)
-	}
-}
-
-// updateExistingIssue updates an existing issue with imported data
-func updateExistingIssue(ctx context.Context, issue *types.Issue) {
-	updates := make(map[string]interface{})
-	updates["title"] = issue.Title
-	updates["description"] = issue.Description
-	updates["design"] = issue.Design
-	updates["acceptance_criteria"] = issue.AcceptanceCriteria
-	updates["notes"] = issue.Notes
-	updates["status"] = issue.Status
-	updates["priority"] = issue.Priority
-	updates["issue_type"] = issue.IssueType
-	updates["assignee"] = issue.Assignee
-	if issue.EstimatedMinutes != nil {
-		updates["estimated_minutes"] = *issue.EstimatedMinutes
-	}
-	if issue.ExternalRef != nil {
-		updates["external_ref"] = *issue.ExternalRef
-	}
-
-	// Enforce status/closed_at invariant (bd-226)
-	if issue.Status == "closed" {
-		if issue.ClosedAt != nil {
-			updates["closed_at"] = *issue.ClosedAt
-		} else if !issue.UpdatedAt.IsZero() {
-			updates["closed_at"] = issue.UpdatedAt
-		} else {
-			updates["closed_at"] = time.Now().UTC()
-		}
-	} else {
-		updates["closed_at"] = nil
-	}
-
-	if err := store.UpdateIssue(ctx, issue.ID, updates, "auto-import"); err != nil {
-		fmt.Fprintf(os.Stderr, "Warning: auto-import failed to update %s: %v\n", issue.ID, err)
-	}
-}
-
-// createNewIssue creates a new issue from imported data
-func createNewIssue(ctx context.Context, issue *types.Issue) {
-	// Enforce invariant before creation
-	if issue.Status == "closed" {
-		if issue.ClosedAt == nil {
-			now := time.Now().UTC()
-			issue.ClosedAt = &now
-		}
-	} else {
-		issue.ClosedAt = nil
-	}
-	if err := store.CreateIssue(ctx, issue, "auto-import"); err != nil {
-		fmt.Fprintf(os.Stderr, "Warning: auto-import failed to create %s: %v\n", issue.ID, err)
-	}
-}
-
-// importDependencies imports dependencies for an issue
-func importDependencies(ctx context.Context, issue *types.Issue) {
-	if len(issue.Dependencies) == 0 {
-		return
-	}
-
-	existingDeps, err := store.GetDependencyRecords(ctx, issue.ID)
-	if err != nil {
-		return
-	}
-
-	for _, dep := range issue.Dependencies {
-		exists := false
-		for _, existing := range existingDeps {
-			if existing.DependsOnID == dep.DependsOnID && existing.Type == dep.Type {
-				exists = true
-				break
-			}
-		}
-
-		if !exists {
-			if err := store.AddDependency(ctx, dep, "auto-import"); err != nil {
-				fmt.Fprintf(os.Stderr, "Warning: auto-import failed to add dependency %s -> %s: %v\n", issue.ID, dep.DependsOnID, err)
-			}
-		}
-	}
-}
-
-// importLabels imports labels for an issue
-func importLabels(ctx context.Context, issue *types.Issue) {
-	if issue.Labels == nil {
-		return
-	}
-
-	existingLabels, err := store.GetLabels(ctx, issue.ID)
-	if err != nil {
-		return
-	}
-
-	// Convert to maps for comparison
-	existingLabelMap := make(map[string]bool)
-	for _, label := range existingLabels {
-		existingLabelMap[label] = true
-	}
-	importedLabelMap := make(map[string]bool)
-	for _, label := range issue.Labels {
-		importedLabelMap[label] = true
-	}
-
-	// Add missing labels
-	for _, label := range issue.Labels {
-		if !existingLabelMap[label] {
-			if err := store.AddLabel(ctx, issue.ID, label, "auto-import"); err != nil {
-				fmt.Fprintf(os.Stderr, "Warning: auto-import failed to add label %s to %s: %v\n", label, issue.ID, err)
-			}
-		}
-	}
-
-	// Remove labels not in imported data
-	for _, label := range existingLabels {
-		if !importedLabelMap[label] {
-			if err := store.RemoveLabel(ctx, issue.ID, label, "auto-import"); err != nil {
-				fmt.Fprintf(os.Stderr, "Warning: auto-import failed to remove label %s from %s: %v\n", label, issue.ID, err)
-			}
-		}
-	}
-}
-
 // autoImportIfNewer checks if JSONL content changed (via hash) and imports if so
 // Fixes bd-84: Hash-based comparison is git-proof (mtime comparison fails after git pull)
 // Fixes bd-228: Now uses collision detection to prevent silently overwriting local changes
@@ -447,10 +208,35 @@
 		fmt.Fprintf(os.Stderr, "Debug: auto-import triggered (hash changed)\n")
 	}
 
-	// Parse issues from JSONL
-	allIssues, err := parseJSONLIssues(jsonlData)
-	if err != nil {
-		fmt.Fprintf(os.Stderr, "Auto-import skipped: %v\n", err)
+	// Content changed - parse all issues
+	scanner := bufio.NewScanner(strings.NewReader(string(jsonlData)))
+	scanner.Buffer(make([]byte, 0, 1024), 2*1024*1024) // 2MB buffer for large JSON lines
+	var allIssues []*types.Issue
+	lineNo := 0
+
+	for scanner.Scan() {
+		lineNo++
+		line := scanner.Text()
+		if line == "" {
+			continue
+		}
+
+		var issue types.Issue
+		if err := json.Unmarshal([]byte(line), &issue); err != nil {
+			// Parse error, skip this import
+			snippet := line
+			if len(snippet) > 80 {
+				snippet = snippet[:80] + "..."
+			}
+			fmt.Fprintf(os.Stderr, "Auto-import skipped: parse error at line %d: %v\nSnippet: %s\n", lineNo, err, snippet)
+			return
+		}
+
+		allIssues = append(allIssues, &issue)
+	}
+
+	if err := scanner.Err(); err != nil {
+		fmt.Fprintf(os.Stderr, "Auto-import skipped: scanner error: %v\n", err)
 		return
 	}
 
@@ -463,20 +249,152 @@
 		return
 	}
 
-	safeIssues, err := handleCollisions(ctx, sqliteStore, allIssues, jsonlPath)
+	collisionResult, err := sqlite.DetectCollisions(ctx, sqliteStore, allIssues)
 	if err != nil {
-		fmt.Fprintf(os.Stderr, "Auto-import skipped: %v\n", err)
-		return
+		// Collision detection failed, skip import to be safe
+		fmt.Fprintf(os.Stderr, "Auto-import skipped: collision detection error: %v\n", err)
+		return
+	}
+
+	// Track colliding IDs (used later to skip their dependencies too)
+	collidingIDs := make(map[string]bool)
+
+	// If collisions detected, warn user and skip colliding issues
+	if len(collisionResult.Collisions) > 0 {
+		for _, collision := range collisionResult.Collisions {
+			collidingIDs[collision.ID] = true
+		}
+		
+		// Concise warning: show first 10 collisions
+		maxShow := 10
+		if len(collisionResult.Collisions) < maxShow {
+			maxShow = len(collisionResult.Collisions)
+		}
+		
+		fmt.Fprintf(os.Stderr, "\nAuto-import: skipped %d issue(s) due to local edits.\n", len(collisionResult.Collisions))
+		fmt.Fprintf(os.Stderr, "Conflicting issues (showing first %d): ", maxShow)
+		for i := 0; i < maxShow; i++ {
+			if i > 0 {
+				fmt.Fprintf(os.Stderr, ", ")
+			}
+			fmt.Fprintf(os.Stderr, "%s", collisionResult.Collisions[i].ID)
+		}
+		if len(collisionResult.Collisions) > maxShow {
+			fmt.Fprintf(os.Stderr, " ... and %d more", len(collisionResult.Collisions)-maxShow)
+		}
+		fmt.Fprintf(os.Stderr, "\n")
+		fmt.Fprintf(os.Stderr, "To merge these changes, run: bd import -i %s --resolve-collisions\n\n", jsonlPath)
+		
+		// Full details under BD_DEBUG
+		if os.Getenv("BD_DEBUG") != "" {
+			fmt.Fprintf(os.Stderr, "Debug: Full collision details:\n")
+			for _, collision := range collisionResult.Collisions {
+				fmt.Fprintf(os.Stderr, "  %s: %s\n", collision.ID, collision.IncomingIssue.Title)
+				fmt.Fprintf(os.Stderr, "    Conflicting fields: %v\n", collision.ConflictingFields)
+			}
+		}
+
+		// Remove colliding issues from the import list
+		safeIssues := make([]*types.Issue, 0)
+		for _, issue := range allIssues {
+			if !collidingIDs[issue.ID] {
+				safeIssues = append(safeIssues, issue)
+			}
+		}
+		allIssues = safeIssues
 	}
 
 	// Import non-colliding issues (exact matches + new issues)
-	importIssueData(ctx, safeIssues)
+	for _, issue := range allIssues {
+		existing, err := store.GetIssue(ctx, issue.ID)
+		if err != nil {
+			continue
+		}
+
+		if existing != nil {
+			// Update existing issue
+			updates := make(map[string]interface{})
+			updates["title"] = issue.Title
+			updates["description"] = issue.Description
+			updates["design"] = issue.Design
+			updates["acceptance_criteria"] = issue.AcceptanceCriteria
+			updates["notes"] = issue.Notes
+			updates["status"] = issue.Status
+			updates["priority"] = issue.Priority
+			updates["issue_type"] = issue.IssueType
+			updates["assignee"] = issue.Assignee
+			if issue.EstimatedMinutes != nil {
+				updates["estimated_minutes"] = *issue.EstimatedMinutes
+			}
+			if issue.ExternalRef != nil {
+				updates["external_ref"] = *issue.ExternalRef
+			}
+
+			// Enforce status/closed_at invariant (bd-226)
+			if issue.Status == "closed" {
+				// Issue is closed - ensure closed_at is set
+				if issue.ClosedAt != nil {
+					updates["closed_at"] = *issue.ClosedAt
+				} else if !issue.UpdatedAt.IsZero() {
+					updates["closed_at"] = issue.UpdatedAt
+				} else {
+					updates["closed_at"] = time.Now().UTC()
+				}
+			} else {
+				// Issue is not closed - ensure closed_at is null
+				updates["closed_at"] = nil
+			}
+
+			_ = store.UpdateIssue(ctx, issue.ID, updates, "auto-import")
+		} else {
+			// Create new issue - enforce invariant before creation
+			if issue.Status == "closed" {
+				if issue.ClosedAt == nil {
+					now := time.Now().UTC()
+					issue.ClosedAt = &now
+				}
+			} else {
+				issue.ClosedAt = nil
+			}
+			_ = store.CreateIssue(ctx, issue, "auto-import")
+		}
+	}
+
+	// Import dependencies (skip colliding issues to maintain consistency)
+	for _, issue := range allIssues {
+		// Skip if this issue was filtered out due to collision
+		if collidingIDs[issue.ID] {
+			continue
+		}
+
+		if len(issue.Dependencies) == 0 {
+			continue
+		}
+
+		// Get existing dependencies
+		existingDeps, err := store.GetDependencyRecords(ctx, issue.ID)
+		if err != nil {
+			continue
+		}
+
+		// Add missing dependencies
+		for _, dep := range issue.Dependencies {
+			exists := false
+			for _, existing := range existingDeps {
+				if existing.DependsOnID == dep.DependsOnID && existing.Type == dep.Type {
+					exists = true
+					break
+				}
+			}
+
+			if !exists {
+				_ = store.AddDependency(ctx, dep, "auto-import")
+			}
+		}
+	}
 
 	// Store new hash after successful import
-	if err := store.SetMetadata(ctx, "last_import_hash", currentHash); err != nil {
-		fmt.Fprintf(os.Stderr, "Warning: failed to store import hash: %v\n", err)
-		fmt.Fprintf(os.Stderr, "Auto-import may re-run unnecessarily. Run 'bd export' to fix.\n")
-	}
+	_ = store.SetMetadata(ctx, "last_import_hash", currentHash)
 }
 
 // checkVersionMismatch checks if the binary version matches the database version
@@ -567,141 +485,6 @@
 	lastFlushError = nil
 }
 
-// recordFlushFailure records a flush failure and shows appropriate warnings
-func recordFlushFailure(err error) {
-	flushMutex.Lock()
-	flushFailureCount++
-	lastFlushError = err
-	failCount := flushFailureCount
-	flushMutex.Unlock()
-
-	// Always show the immediate warning
-	fmt.Fprintf(os.Stderr, "Warning: auto-flush failed: %v\n", err)
-
-	// Show prominent warning after 3+ consecutive failures
-	if failCount >= 3 {
-		red := color.New(color.FgRed, color.Bold).SprintFunc()
-		fmt.Fprintf(os.Stderr, "\n%s\n", red("⚠️  CRITICAL: Auto-flush has failed "+fmt.Sprint(failCount)+" times consecutively!"))
-		fmt.Fprintf(os.Stderr, "%s\n", red("⚠️  Your JSONL file may be out of sync with the database."))
-		fmt.Fprintf(os.Stderr, "%s\n\n", red("⚠️  Run 'bd export -o .beads/issues.jsonl' manually to fix."))
-	}
-}
-
-// recordFlushSuccess records a successful flush
-func recordFlushSuccess() {
-	flushMutex.Lock()
-	flushFailureCount = 0
-	lastFlushError = nil
-	flushMutex.Unlock()
-}
-
-// readExistingJSONL reads existing JSONL file into a map
-func readExistingJSONL(jsonlPath string) map[string]*types.Issue {
-	issueMap := make(map[string]*types.Issue)
-
-	existingFile, err := os.Open(jsonlPath)
-	if err != nil {
-		return issueMap // Return empty map if file doesn't exist
-	}
-	defer existingFile.Close()
-
-	scanner := bufio.NewScanner(existingFile)
-	lineNum := 0
-	for scanner.Scan() {
-		lineNum++
-		line := scanner.Text()
-		if line == "" {
-			continue
-		}
-
-		var issue types.Issue
-		if err := json.Unmarshal([]byte(line), &issue); err == nil {
-			issueMap[issue.ID] = &issue
-		} else {
-			// Warn about malformed JSONL lines
-			fmt.Fprintf(os.Stderr, "Warning: skipping malformed JSONL line %d: %v\n", lineNum, err)
-		}
-	}
-
-	return issueMap
-}
-
-// fetchDirtyIssuesFromDB fetches dirty issues from database and updates the issue map
-func fetchDirtyIssuesFromDB(ctx context.Context, dirtyIDs []string, issueMap map[string]*types.Issue) error {
-	for _, issueID := range dirtyIDs {
-		issue, err := store.GetIssue(ctx, issueID)
-		if err != nil {
-			return fmt.Errorf("failed to get issue %s: %w", issueID, err)
-		}
-
-		if issue == nil {
-			// Issue was deleted, remove from map
-			delete(issueMap, issueID)
-			continue
-		}
-
-		// Get dependencies for this issue
-		deps, err := store.GetDependencyRecords(ctx, issueID)
-		if err != nil {
-			return fmt.Errorf("failed to get dependencies for %s: %w", issueID, err)
-		}
-		issue.Dependencies = deps
-
-		// Get labels for this issue
-		labels, err := store.GetLabels(ctx, issueID)
-		if err != nil {
-			return fmt.Errorf("failed to get labels for %s: %w", issueID, err)
-		}
-		issue.Labels = labels
-
-		// Update map
-		issueMap[issueID] = issue
-	}
-
-	return nil
-}
-
-// writeIssuesToJSONL writes issues to JSONL file atomically
-func writeIssuesToJSONL(jsonlPath string, issueMap map[string]*types.Issue) error {
-	// Convert map to sorted slice
-	issues := make([]*types.Issue, 0, len(issueMap))
-	for _, issue := range issueMap {
-		issues = append(issues, issue)
-	}
-	sort.Slice(issues, func(i, j int) bool {
-		return issues[i].ID < issues[j].ID
-	})
-
-	// Write to temp file first, then rename (atomic)
-	tempPath := jsonlPath + ".tmp"
-	f, err := os.Create(tempPath)
-	if err != nil {
-		return fmt.Errorf("failed to create temp file: %w", err)
-	}
-
-	encoder := json.NewEncoder(f)
-	for _, issue := range issues {
-		if err := encoder.Encode(issue); err != nil {
-			f.Close()
-			os.Remove(tempPath)
-			return fmt.Errorf("failed to encode issue %s: %w", issue.ID, err)
-		}
-	}
-
-	if err := f.Close(); err != nil {
-		os.Remove(tempPath)
-		return fmt.Errorf("failed to close temp file: %w", err)
-	}
-
-	// Atomic rename
-	if err := os.Rename(tempPath, jsonlPath); err != nil {
-		os.Remove(tempPath)
-		return fmt.Errorf("failed to rename file: %w", err)
-	}
-
-	return nil
-}
-
 // flushToJSONL exports dirty issues to JSONL using incremental updates
 func flushToJSONL() {
 	// Check if store is still active (not closed)
@@ -730,33 +513,133 @@
 	}
 	storeMutex.Unlock()
 
+	// Helper to record failure
+	recordFailure := func(err error) {
+		flushMutex.Lock()
+		flushFailureCount++
+		lastFlushError = err
+		failCount := flushFailureCount
+		flushMutex.Unlock()
+
+		// Always show the immediate warning
+		fmt.Fprintf(os.Stderr, "Warning: auto-flush failed: %v\n", err)
+
+		// Show prominent warning after 3+ consecutive failures
+		if failCount >= 3 {
+			red := color.New(color.FgRed, color.Bold).SprintFunc()
+			fmt.Fprintf(os.Stderr, "\n%s\n", red("⚠️  CRITICAL: Auto-flush has failed "+fmt.Sprint(failCount)+" times consecutively!"))
+			fmt.Fprintf(os.Stderr, "%s\n", red("⚠️  Your JSONL file may be out of sync with the database."))
+			fmt.Fprintf(os.Stderr, "%s\n\n", red("⚠️  Run 'bd export -o .beads/issues.jsonl' manually to fix."))
+		}
+	}
+
+	// Helper to record success
+	recordSuccess := func() {
+		flushMutex.Lock()
+		flushFailureCount = 0
+		lastFlushError = nil
+		flushMutex.Unlock()
+	}
+
 	ctx := context.Background()
 
 	// Get dirty issue IDs (bd-39: incremental export optimization)
 	dirtyIDs, err := store.GetDirtyIssues(ctx)
 	if err != nil {
-		recordFlushFailure(fmt.Errorf("failed to get dirty issues: %w", err))
+		recordFailure(fmt.Errorf("failed to get dirty issues: %w", err))
 		return
 	}
 
 	// No dirty issues? Nothing to do!
 	if len(dirtyIDs) == 0 {
-		recordFlushSuccess()
+		recordSuccess()
 		return
 	}
 
 	// Read existing JSONL into a map
-	issueMap := readExistingJSONL(jsonlPath)
+	issueMap := make(map[string]*types.Issue)
+	if existingFile, err := os.Open(jsonlPath); err == nil {
+		scanner := bufio.NewScanner(existingFile)
+		lineNum := 0
+		for scanner.Scan() {
+			lineNum++
+			line := scanner.Text()
+			if line == "" {
+				continue
+			}
+			var issue types.Issue
+			if err := json.Unmarshal([]byte(line), &issue); err == nil {
+				issueMap[issue.ID] = &issue
+			} else {
+				// Warn about malformed JSONL lines
+				fmt.Fprintf(os.Stderr, "Warning: skipping malformed JSONL line %d: %v\n", lineNum, err)
+			}
+		}
+		existingFile.Close()
+	}
 
 	// Fetch only dirty issues from DB
-	if err := fetchDirtyIssuesFromDB(ctx, dirtyIDs, issueMap); err != nil {
-		recordFlushFailure(err)
-		return
-	}
-
-	// Write to JSONL file atomically
-	if err := writeIssuesToJSONL(jsonlPath, issueMap); err != nil {
-		recordFlushFailure(err)
+	for _, issueID := range dirtyIDs {
+		issue, err := store.GetIssue(ctx, issueID)
+		if err != nil {
+			recordFailure(fmt.Errorf("failed to get issue %s: %w", issueID, err))
+			return
+		}
+		if issue == nil {
+			// Issue was deleted, remove from map
+			delete(issueMap, issueID)
+			continue
+		}
+
+		// Get dependencies for this issue
+		deps, err := store.GetDependencyRecords(ctx, issueID)
+		if err != nil {
+			recordFailure(fmt.Errorf("failed to get dependencies for %s: %w", issueID, err))
+			return
+		}
+		issue.Dependencies = deps
+
+		// Update map
+		issueMap[issueID] = issue
+	}
+
+	// Convert map to sorted slice
+	issues := make([]*types.Issue, 0, len(issueMap))
+	for _, issue := range issueMap {
+		issues = append(issues, issue)
+	}
+	sort.Slice(issues, func(i, j int) bool {
+		return issues[i].ID < issues[j].ID
+	})
+
+	// Write to temp file first, then rename (atomic)
+	tempPath := jsonlPath + ".tmp"
+	f, err := os.Create(tempPath)
+	if err != nil {
+		recordFailure(fmt.Errorf("failed to create temp file: %w", err))
+		return
+	}
+
+	encoder := json.NewEncoder(f)
+	for _, issue := range issues {
+		if err := encoder.Encode(issue); err != nil {
+			f.Close()
+			os.Remove(tempPath)
+			recordFailure(fmt.Errorf("failed to encode issue %s: %w", issue.ID, err))
+			return
+		}
+	}
+
+	if err := f.Close(); err != nil {
+		os.Remove(tempPath)
+		recordFailure(fmt.Errorf("failed to close temp file: %w", err))
+		return
+	}
+
+	// Atomic rename
+	if err := os.Rename(tempPath, jsonlPath); err != nil {
+		os.Remove(tempPath)
+		recordFailure(fmt.Errorf("failed to rename file: %w", err))
 		return
 	}
 
@@ -776,7 +659,7 @@
 	}
 
 	// Success!
-	recordFlushSuccess()
+	recordSuccess()
 }
 
 var (
@@ -792,92 +675,97 @@
 	rootCmd.PersistentFlags().BoolVar(&noAutoImport, "no-auto-import", false, "Disable automatic JSONL import when newer than DB")
 }
 
-// addLabelsToIssue adds labels to an issue
-func addLabelsToIssue(ctx context.Context, issue *types.Issue, labels []string) {
-	for _, label := range labels {
-		if err := store.AddLabel(ctx, issue.ID, label, actor); err != nil {
-			fmt.Fprintf(os.Stderr, "Warning: failed to add label %s to %s: %v\n", label, issue.ID, err)
-		}
-	}
-}
-
-// parseDependencySpec parses a dependency specification string
-func parseDependencySpec(depSpec string) (types.DependencyType, string, error) {
-	depSpec = strings.TrimSpace(depSpec)
-	if depSpec == "" {
-		return "", "", fmt.Errorf("empty dependency spec")
-	}
-
-	var depType types.DependencyType
-	var dependsOnID string
-
-	// Parse format: "type:id" or just "id" (defaults to "blocks")
-	if strings.Contains(depSpec, ":") {
-		parts := strings.SplitN(depSpec, ":", 2)
-		if len(parts) != 2 {
-			return "", "", fmt.Errorf("invalid dependency format '%s'", depSpec)
-		}
-		depType = types.DependencyType(strings.TrimSpace(parts[0]))
-		dependsOnID = strings.TrimSpace(parts[1])
-	} else {
-		depType = types.DepBlocks
-		dependsOnID = depSpec
-	}
-
-	if !depType.IsValid() {
-		return "", "", fmt.Errorf("invalid dependency type '%s'", depType)
-	}
-
-	return depType, dependsOnID, nil
-}
-
-// addDependenciesToIssue adds dependencies to an issue
-func addDependenciesToIssue(ctx context.Context, issue *types.Issue, depSpecs []string) {
-	for _, depSpec := range depSpecs {
-		depType, dependsOnID, err := parseDependencySpec(depSpec)
-		if err != nil {
-			if !strings.Contains(err.Error(), "empty dependency spec") {
-				fmt.Fprintf(os.Stderr, "Warning: %v for %s\n", err, issue.ID)
-			}
+// createIssuesFromMarkdown parses a markdown file and creates multiple issues
+func createIssuesFromMarkdown(cmd *cobra.Command, filepath string) {
+	// Parse markdown file
+	templates, err := parseMarkdownFile(filepath)
+	if err != nil {
+		fmt.Fprintf(os.Stderr, "Error parsing markdown file: %v\n", err)
+		os.Exit(1)
+	}
+
+	if len(templates) == 0 {
+		fmt.Fprintf(os.Stderr, "No issues found in markdown file\n")
+		os.Exit(1)
+	}
+
+	ctx := context.Background()
+	createdIssues := []*types.Issue{}
+	failedIssues := []string{}
+
+	// Create each issue
+	for _, template := range templates {
+		issue := &types.Issue{
+			Title:              template.Title,
+			Description:        template.Description,
+			Design:             template.Design,
+			AcceptanceCriteria: template.AcceptanceCriteria,
+			Status:             types.StatusOpen,
+			Priority:           template.Priority,
+			IssueType:          template.IssueType,
+			Assignee:           template.Assignee,
+		}
+
+		if err := store.CreateIssue(ctx, issue, actor); err != nil {
+			fmt.Fprintf(os.Stderr, "Error creating issue '%s': %v\n", template.Title, err)
+			failedIssues = append(failedIssues, template.Title)
 			continue
 		}
 
-		dep := &types.Dependency{
-			IssueID:     issue.ID,
-			DependsOnID: dependsOnID,
-			Type:        depType,
-		}
-		if err := store.AddDependency(ctx, dep, actor); err != nil {
-			fmt.Fprintf(os.Stderr, "Warning: failed to add dependency %s -> %s: %v\n", issue.ID, dependsOnID, err)
-		}
-	}
-}
-
-// createIssueFromTemplate creates a single issue from a template
-func createIssueFromTemplate(ctx context.Context, template *IssueTemplate) (*types.Issue, error) {
-	issue := &types.Issue{
-		Title:              template.Title,
-		Description:        template.Description,
-		Design:             template.Design,
-		AcceptanceCriteria: template.AcceptanceCriteria,
-		Status:             types.StatusOpen,
-		Priority:           template.Priority,
-		IssueType:          template.IssueType,
-		Assignee:           template.Assignee,
-	}
-
-	if err := store.CreateIssue(ctx, issue, actor); err != nil {
-		return nil, err
-	}
-
-	addLabelsToIssue(ctx, issue, template.Labels)
-	addDependenciesToIssue(ctx, issue, template.Dependencies)
-
-	return issue, nil
-}
-
-// reportMarkdownCreationResults reports the results of creating issues from markdown
-func reportMarkdownCreationResults(filepath string, createdIssues []*types.Issue, failedIssues []string) {
+		// Add labels
+		for _, label := range template.Labels {
+			if err := store.AddLabel(ctx, issue.ID, label, actor); err != nil {
+				fmt.Fprintf(os.Stderr, "Warning: failed to add label %s to %s: %v\n", label, issue.ID, err)
+			}
+		}
+
+		// Add dependencies
+		for _, depSpec := range template.Dependencies {
+			depSpec = strings.TrimSpace(depSpec)
+			if depSpec == "" {
+				continue
+			}
+
+			var depType types.DependencyType
+			var dependsOnID string
+
+			// Parse format: "type:id" or just "id" (defaults to "blocks")
+			if strings.Contains(depSpec, ":") {
+				parts := strings.SplitN(depSpec, ":", 2)
+				if len(parts) != 2 {
+					fmt.Fprintf(os.Stderr, "Warning: invalid dependency format '%s' for %s\n", depSpec, issue.ID)
+					continue
+				}
+				depType = types.DependencyType(strings.TrimSpace(parts[0]))
+				dependsOnID = strings.TrimSpace(parts[1])
+			} else {
+				depType = types.DepBlocks
+				dependsOnID = depSpec
+			}
+
+			if !depType.IsValid() {
+				fmt.Fprintf(os.Stderr, "Warning: invalid dependency type '%s' for %s\n", depType, issue.ID)
+				continue
+			}
+
+			dep := &types.Dependency{
+				IssueID:     issue.ID,
+				DependsOnID: dependsOnID,
+				Type:        depType,
+			}
+			if err := store.AddDependency(ctx, dep, actor); err != nil {
+				fmt.Fprintf(os.Stderr, "Warning: failed to add dependency %s -> %s: %v\n", issue.ID, dependsOnID, err)
+			}
+		}
+
+		createdIssues = append(createdIssues, issue)
+	}
+
+	// Schedule auto-flush
+	if len(createdIssues) > 0 {
+		markDirtyAndScheduleFlush()
+	}
+
 	// Report failures if any
 	if len(failedIssues) > 0 {
 		red := color.New(color.FgRed).SprintFunc()
@@ -898,43 +786,6 @@
 	}
 }
 
-// createIssuesFromMarkdown parses a markdown file and creates multiple issues
-func createIssuesFromMarkdown(filepath string) {
-	// Parse markdown file
-	templates, err := parseMarkdownFile(filepath)
-	if err != nil {
-		fmt.Fprintf(os.Stderr, "Error parsing markdown file: %v\n", err)
-		os.Exit(1)
-	}
-
-	if len(templates) == 0 {
-		fmt.Fprintf(os.Stderr, "No issues found in markdown file\n")
-		os.Exit(1)
-	}
-
-	ctx := context.Background()
-	createdIssues := []*types.Issue{}
-	failedIssues := []string{}
-
-	// Create each issue
-	for _, template := range templates {
-		issue, err := createIssueFromTemplate(ctx, template)
-		if err != nil {
-			fmt.Fprintf(os.Stderr, "Error creating issue '%s': %v\n", template.Title, err)
-			failedIssues = append(failedIssues, template.Title)
-			continue
-		}
-		createdIssues = append(createdIssues, issue)
-	}
-
-	// Schedule auto-flush
-	if len(createdIssues) > 0 {
-		markDirtyAndScheduleFlush()
-	}
-
-	reportMarkdownCreationResults(filepath, createdIssues, failedIssues)
-}
-
 var createCmd = &cobra.Command{
 	Use:   "create [title]",
 	Short: "Create a new issue (or multiple issues from markdown file)",
@@ -948,7 +799,7 @@
 				fmt.Fprintf(os.Stderr, "Error: cannot specify both title and --file flag\n")
 				os.Exit(1)
 			}
-			createIssuesFromMarkdown(file)
+			createIssuesFromMarkdown(cmd, file)
 			return
 		}
 
@@ -1009,9 +860,55 @@
 			os.Exit(1)
 		}
 
-		// Add labels and dependencies using shared helper functions
-		addLabelsToIssue(ctx, issue, labels)
-		addDependenciesToIssue(ctx, issue, deps)
+		// Add labels if specified
+		for _, label := range labels {
+			if err := store.AddLabel(ctx, issue.ID, label, actor); err != nil {
+				fmt.Fprintf(os.Stderr, "Warning: failed to add label %s: %v\n", label, err)
+			}
+		}
+
+		// Add dependencies if specified (format: type:id or just id for default "blocks" type)
+		for _, depSpec := range deps {
+			// Skip empty specs (e.g., from trailing commas)
+			depSpec = strings.TrimSpace(depSpec)
+			if depSpec == "" {
+				continue
+			}
+
+			var depType types.DependencyType
+			var dependsOnID string
+
+			// Parse format: "type:id" or just "id" (defaults to "blocks")
+			if strings.Contains(depSpec, ":") {
+				parts := strings.SplitN(depSpec, ":", 2)
+				if len(parts) != 2 {
+					fmt.Fprintf(os.Stderr, "Warning: invalid dependency format '%s', expected 'type:id' or 'id'\n", depSpec)
+					continue
+				}
+				depType = types.DependencyType(strings.TrimSpace(parts[0]))
+				dependsOnID = strings.TrimSpace(parts[1])
+			} else {
+				// Default to "blocks" if no type specified
+				depType = types.DepBlocks
+				dependsOnID = depSpec
+			}
+
+			// Validate dependency type
+			if !depType.IsValid() {
+				fmt.Fprintf(os.Stderr, "Warning: invalid dependency type '%s' (valid: blocks, related, parent-child, discovered-from)\n", depType)
+				continue
+			}
+
+			// Add the dependency
+			dep := &types.Dependency{
+				IssueID:     issue.ID,
+				DependsOnID: dependsOnID,
+				Type:        depType,
+			}
+			if err := store.AddDependency(ctx, dep, actor); err != nil {
+				fmt.Fprintf(os.Stderr, "Warning: failed to add dependency %s -> %s: %v\n", issue.ID, dependsOnID, err)
+			}
+		}
 
 		// Schedule auto-flush
 		markDirtyAndScheduleFlush()
@@ -1068,19 +965,9 @@
 				Dependents   []*types.Issue `json:"dependents,omitempty"`
 			}
 			details := &IssueDetails{Issue: issue}
-			var err error
-			details.Labels, err = store.GetLabels(ctx, issue.ID)
-			if err != nil {
-				fmt.Fprintf(os.Stderr, "Warning: failed to fetch labels: %v\n", err)
-			}
-			details.Dependencies, err = store.GetDependencies(ctx, issue.ID)
-			if err != nil {
-				fmt.Fprintf(os.Stderr, "Warning: failed to fetch dependencies: %v\n", err)
-			}
-			details.Dependents, err = store.GetDependents(ctx, issue.ID)
-			if err != nil {
-				fmt.Fprintf(os.Stderr, "Warning: failed to fetch dependents: %v\n", err)
-			}
+			details.Labels, _ = store.GetLabels(ctx, issue.ID)
+			details.Dependencies, _ = store.GetDependencies(ctx, issue.ID)
+			details.Dependents, _ = store.GetDependents(ctx, issue.ID)
 			outputJSON(details)
 			return
 		}
@@ -1144,76 +1031,6 @@
 	rootCmd.AddCommand(showCmd)
 }
 
-<<<<<<< HEAD
-var listCmd = &cobra.Command{
-	Use:   "list",
-	Short: "List issues",
-	Run: func(cmd *cobra.Command, args []string) {
-		status, _ := cmd.Flags().GetString("status")
-		assignee, _ := cmd.Flags().GetString("assignee")
-		issueType, _ := cmd.Flags().GetString("type")
-		limit, _ := cmd.Flags().GetInt("limit")
-		labels, _ := cmd.Flags().GetStringSlice("label")
-
-		filter := types.IssueFilter{
-			Limit: limit,
-		}
-		if status != "" {
-			s := types.Status(status)
-			filter.Status = &s
-		}
-		// Use Changed() to properly handle P0 (priority=0)
-		if cmd.Flags().Changed("priority") {
-			priority, _ := cmd.Flags().GetInt("priority")
-			filter.Priority = &priority
-		}
-		if assignee != "" {
-			filter.Assignee = &assignee
-		}
-		if issueType != "" {
-			t := types.IssueType(issueType)
-			filter.IssueType = &t
-		}
-		if len(labels) > 0 {
-			filter.Labels = labels
-		}
-
-		ctx := context.Background()
-		issues, err := store.SearchIssues(ctx, "", filter)
-		if err != nil {
-			fmt.Fprintf(os.Stderr, "Error: %v\n", err)
-			os.Exit(1)
-		}
-
-		if jsonOutput {
-			outputJSON(issues)
-			return
-		}
-
-		fmt.Printf("\nFound %d issues:\n\n", len(issues))
-		for _, issue := range issues {
-			fmt.Printf("%s [P%d] [%s] %s\n", issue.ID, issue.Priority, issue.IssueType, issue.Status)
-			fmt.Printf("  %s\n", issue.Title)
-			if issue.Assignee != "" {
-				fmt.Printf("  Assignee: %s\n", issue.Assignee)
-			}
-			fmt.Println()
-		}
-	},
-}
-
-func init() {
-	listCmd.Flags().StringP("status", "s", "", "Filter by status")
-	listCmd.Flags().IntP("priority", "p", 0, "Filter by priority")
-	listCmd.Flags().StringP("assignee", "a", "", "Filter by assignee")
-	listCmd.Flags().StringP("type", "t", "", "Filter by type")
-	listCmd.Flags().StringSliceP("label", "l", []string{}, "Filter by labels (comma-separated)")
-	listCmd.Flags().IntP("limit", "n", 0, "Limit results")
-	rootCmd.AddCommand(listCmd)
-}
-
-=======
->>>>>>> 4131e6bf
 var updateCmd = &cobra.Command{
 	Use:   "update [id]",
 	Short: "Update an issue",
